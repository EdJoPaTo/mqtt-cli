use ratatui::layout::Rect;
use ratatui::Frame;

use crate::mqtt::HistoryEntry;

mod history;
mod json_selector;
mod json_view;
<<<<<<< HEAD
mod messagepack_view;
pub mod payload_view;

pub use json_view::tree_items_from_json;
pub use messagepack_view::tree_items_from_messagepack;
=======
pub mod payload_view;

pub use json_view::tree_items_from_json;
>>>>>>> d04f1602

#[derive(Default)]
pub struct Details {
    pub payload: payload_view::PayloadView,
}

impl Details {
    pub fn draw(
        &mut self,
        frame: &mut Frame,
        area: Rect,
        topic_history: &[HistoryEntry],
        payload_has_focus: bool,
    ) {
        let history_area = self
            .payload
            .draw(frame, area, topic_history, payload_has_focus);
        let json_selector = self.payload.json_state.selected();
        history::draw(frame, history_area, topic_history, &json_selector);
    }
}<|MERGE_RESOLUTION|>--- conflicted
+++ resolved
@@ -6,17 +6,11 @@
 mod history;
 mod json_selector;
 mod json_view;
-<<<<<<< HEAD
 mod messagepack_view;
 pub mod payload_view;
 
 pub use json_view::tree_items_from_json;
 pub use messagepack_view::tree_items_from_messagepack;
-=======
-pub mod payload_view;
-
-pub use json_view::tree_items_from_json;
->>>>>>> d04f1602
 
 #[derive(Default)]
 pub struct Details {
