use std::collections::HashMap;

use ego_tree::{NodeId, NodeRef, Tree};
use ratatui::style::{Color, Style};
use ratatui::text::{Line, Span};
use tui_tree_widget::TreeItem;

use crate::interactive::ui::STYLE_BOLD;
use crate::mqtt::HistoryEntry;

pub const STYLE_DARKGRAY: Style = Style::new().fg(Color::DarkGray);

struct Topic {
    /// Topic `foo/bar` would have the leaf `bar`
    leaf: Box<str>,
    history: Vec<HistoryEntry>,
}

impl Topic {
    const fn new(leaf: Box<str>) -> Self {
        Self {
            leaf,
            history: Vec::new(),
        }
    }
}

struct RecursiveTreeItemGenerator {
    messages_below: usize,
    messages: usize,
    topics_below: usize,
    tree_item: TreeItem<'static, String>,
}

pub struct MqttHistory {
    tree: Tree<Topic>,
    ids: HashMap<String, NodeId>,
}

impl MqttHistory {
    pub fn new() -> Self {
        Self {
            tree: Tree::new(Topic::new("".into())),
            ids: HashMap::new(),
        }
    }

    fn entry(&mut self, topic: String) -> NodeId {
        if let Some(id) = self.ids.get(&topic) {
            *id
        } else {
            let mut parent = self.tree.root().id();
            for part in topic.split('/') {
                let noderef = self.tree.get(parent).unwrap();
                let equal_or_after = noderef.children().find(|node| &*node.value().leaf >= part);
                if let Some(eoa) = equal_or_after {
                    if eoa.value().leaf.as_ref() == part {
                        parent = eoa.id();
                        continue;
                    }
                    let eoa_id = eoa.id();
                    let mut eoamut = self.tree.get_mut(eoa_id).unwrap();
                    parent = eoamut.insert_before(Topic::new(part.into())).id();
                } else {
                    let mut nodemut = self.tree.get_mut(parent).unwrap();
                    parent = nodemut.append(Topic::new(part.into())).id();
                }
            }
            self.ids.insert(topic, parent);
            parent
        }
    }

    pub fn add(&mut self, topic: String, history_entry: HistoryEntry) {
        let id = self.entry(topic);
        self.tree
            .get_mut(id)
            .unwrap()
            .value()
            .history
            .push(history_entry);
    }

    pub fn get(&self, topic: &str) -> Option<&Vec<HistoryEntry>> {
        let id = self.ids.get(topic)?;
        self.tree.get(*id).map(|node| &node.value().history)
    }

    pub fn get_last(&self, topic: &str) -> Option<&HistoryEntry> {
        let id = self.ids.get(topic)?;
        self.tree
            .get(*id)
            .and_then(|node| node.value().history.last())
    }

    pub fn get_all_topics(&self) -> Vec<&String> {
        let mut topics = self.ids.keys().collect::<Vec<_>>();
        topics.sort();
        topics
    }

    pub fn get_topics_below(&self, topic: &str) -> Vec<String> {
        fn build_recursive(prefix: &[&str], node: NodeRef<Topic>) -> Vec<String> {
            let mut topic = prefix.to_vec();
            topic.push(&node.value().leaf);

            let mut entries_below = node
                .children()
                .flat_map(|node| build_recursive(&topic, node))
                .collect::<Vec<_>>();
            if !node.value().history.is_empty() {
                entries_below.insert(0, topic.join("/"));
            }
            entries_below
        }

        // Get the node of the given topic in the tree
        let mut noderef = self.tree.root();
        for part in topic.split('/') {
            let node = noderef.children().find(|node| &*node.value().leaf == part);
            if let Some(node) = node {
                noderef = node;
            } else {
                // Node not found -> there are no topics below
                return Vec::new();
            }
        }

        let mut prefix = topic.split('/').collect::<Vec<_>>();
        prefix.pop(); // The node itself will also be added so its not part of the prefix
        build_recursive(&prefix, noderef)
    }

    /// Returns (`topic_amount`, `TreeItem`s)
    pub fn to_tree_items(&self) -> (usize, Vec<TreeItem<'static, String>>) {
        fn build_recursive(prefix: &[&str], node: NodeRef<Topic>) -> RecursiveTreeItemGenerator {
            let Topic { leaf, history } = node.value();
            let mut topic = prefix.to_vec();
            topic.push(leaf);

            let entries_below = node.children().map(|node| build_recursive(&topic, node));
            let mut messages_below: usize = 0;
            let mut topics_below: usize = 0;
            let mut children = Vec::new();
            for below in entries_below {
                messages_below = messages_below
                    .saturating_add(below.messages)
                    .saturating_add(below.messages_below);
                topics_below = topics_below
                    .saturating_add(usize::from(below.messages > 0))
                    .saturating_add(below.topics_below);
                children.push(below.tree_item);
            }

<<<<<<< HEAD
            let meta = match history.last().map(|entry| &entry.payload) {
                Some(Payload::Json(json)) => format!("= {json}"),
                Some(Payload::MessagePack(messagepack)) => format!("= {messagepack}"),
                Some(Payload::NotUtf8(_)) => "Payload not UTF-8".to_owned(),
                Some(Payload::String(str)) => format!("= {str}"),
                None => format!("({topics_below} topics, {messages_below} messages)"),
            };
=======
            let meta = history.last().map(|entry| &entry.payload).map_or_else(
                || format!("({topics_below} topics, {messages_below} messages)"),
                |payload| format!("= {payload}"),
            );
>>>>>>> a331b7d1
            let text = Line::from(vec![
                Span::styled(leaf.to_string(), STYLE_BOLD),
                Span::raw(" "),
                Span::styled(meta, STYLE_DARKGRAY),
            ]);

            RecursiveTreeItemGenerator {
                messages_below,
                messages: history.len(),
                topics_below,
                tree_item: TreeItem::new(leaf.to_string(), text, children).unwrap(),
            }
        }

        let children = self
            .tree
            .root()
            .children()
            .map(|node| build_recursive(&[], node));
        let mut topics: usize = 0;
        let mut items = Vec::new();
        for child in children {
            topics = topics
                .saturating_add(usize::from(child.messages > 0))
                .saturating_add(child.topics_below);
            items.push(child.tree_item);
        }
        (topics, items)
    }

    #[cfg(test)]
    pub fn example() -> Self {
        fn entry(payload: &str) -> HistoryEntry {
            HistoryEntry {
                qos: rumqttc::QoS::AtLeastOnce,
                time: crate::mqtt::Time::new_now(false),
                payload_size: payload.len(),
                payload: crate::payload::Payload::new(payload.into()),
            }
        }

        let mut history = Self::new();
        history.add("test".to_owned(), entry("A"));
        history.add("foo/test".to_owned(), entry("B"));
        history.add("test".to_owned(), entry("C"));
        history.add("foo/bar".to_owned(), entry("D"));
        history
    }
}

#[test]
fn topics_below_works() {
    let actual = MqttHistory::example().get_topics_below("foo");
    assert_eq!(actual, ["foo/bar", "foo/test"]);
}

#[test]
fn topics_below_finds_itself_works() {
    let actual = MqttHistory::example().get_topics_below("test");
    assert_eq!(actual, ["test"]);
}

#[test]
fn tree_items_works() {
    let example = MqttHistory::example();
    let (topics, items) = example.to_tree_items();
    assert_eq!(topics, 3);
    dbg!(&items);
    assert_eq!(items.len(), 2);
    assert!(items[0].child(0).is_some());
    assert!(items[0].child(1).is_some());
    assert!(items[0].child(2).is_none());
    assert!(items[1].child(0).is_none());
}<|MERGE_RESOLUTION|>--- conflicted
+++ resolved
@@ -152,20 +152,10 @@
                 children.push(below.tree_item);
             }
 
-<<<<<<< HEAD
-            let meta = match history.last().map(|entry| &entry.payload) {
-                Some(Payload::Json(json)) => format!("= {json}"),
-                Some(Payload::MessagePack(messagepack)) => format!("= {messagepack}"),
-                Some(Payload::NotUtf8(_)) => "Payload not UTF-8".to_owned(),
-                Some(Payload::String(str)) => format!("= {str}"),
-                None => format!("({topics_below} topics, {messages_below} messages)"),
-            };
-=======
             let meta = history.last().map(|entry| &entry.payload).map_or_else(
                 || format!("({topics_below} topics, {messages_below} messages)"),
                 |payload| format!("= {payload}"),
             );
->>>>>>> a331b7d1
             let text = Line::from(vec![
                 Span::styled(leaf.to_string(), STYLE_BOLD),
                 Span::raw(" "),
