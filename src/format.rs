use rumqttc::QoS;

<<<<<<< HEAD
use crate::mqtt::Payload;

pub fn payload(payload: &Payload, size: usize) -> String {
    match payload {
        Payload::NotUtf8(err) => format!("Payload({size:>3}) is not valid UTF-8: {err}"),
        Payload::String(str) => format!("Payload({size:>3}): {str}"),
        Payload::Json(json) => format!("Payload({size:>3}): {json}"),
        Payload::MsgPack(msgpack, _) => format!("Payload({size:>3}): {msgpack}"),
    }
}

=======
>>>>>>> a12abdad
pub const fn qos(qos: QoS) -> &'static str {
    match qos {
        QoS::AtLeastOnce => "AtLeastOnce",
        QoS::AtMostOnce => "AtMostOnce",
        QoS::ExactlyOnce => "ExactlyOnce",
    }
}

#[test]
fn formats_qos() {
    assert_eq!("AtLeastOnce", qos(QoS::AtLeastOnce));
    assert_eq!("AtMostOnce", qos(QoS::AtMostOnce));
    assert_eq!("ExactlyOnce", qos(QoS::ExactlyOnce));
}<|MERGE_RESOLUTION|>--- conflicted
+++ resolved
@@ -1,19 +1,5 @@
 use rumqttc::QoS;
 
-<<<<<<< HEAD
-use crate::mqtt::Payload;
-
-pub fn payload(payload: &Payload, size: usize) -> String {
-    match payload {
-        Payload::NotUtf8(err) => format!("Payload({size:>3}) is not valid UTF-8: {err}"),
-        Payload::String(str) => format!("Payload({size:>3}): {str}"),
-        Payload::Json(json) => format!("Payload({size:>3}): {json}"),
-        Payload::MsgPack(msgpack, _) => format!("Payload({size:>3}): {msgpack}"),
-    }
-}
-
-=======
->>>>>>> a12abdad
 pub const fn qos(qos: QoS) -> &'static str {
     match qos {
         QoS::AtLeastOnce => "AtLeastOnce",
