--- conflicted
+++ resolved
@@ -29,19 +29,6 @@
                     continue;
                 }
                 eprintln!("{}", publish.topic);
-<<<<<<< HEAD
-                let size = publish.payload.len();
-                let payload = Payload::new(publish.payload.into());
-                done = match payload {
-                    Payload::NotUtf8(err) => {
-                        eprintln!("Payload ({size}) is not valid UTF-8: {err}");
-                        Finished::NonUtf8
-                    }
-                    Payload::Json(_) | Payload::MessagePack(_) | Payload::String(_) => {
-                        println!("{payload}");
-                        Finished::Successfully
-                    }
-=======
                 if pretty {
                     let payload = Payload::new(publish.payload.into());
                     println!("{payload:#}");
@@ -50,7 +37,6 @@
                     std::io::stdout()
                         .write_all(&publish.payload)
                         .expect("Should be able to write payload to stdout");
->>>>>>> 543d881a
                 };
                 done = true;
                 client.disconnect().unwrap();
