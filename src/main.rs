#![forbid(unsafe_code)]

use std::time::Duration;

use clap::Parser;
use cli::SubCommands;
<<<<<<< HEAD
=======

>>>>>>> e7c34486
use rumqttc::{self, Client, MqttOptions, QoS, Transport};
use std::time::Duration;

mod clean_retained;
mod cli;
mod format;
mod interactive;
mod json_view;
mod log;
mod mqtt;
mod publish;

fn main() -> anyhow::Result<()> {
    let matches = cli::Cli::parse();

    let (mut client, connection) = {
        let (transport, host, port) = match &matches.broker {
            cli::Broker::Tcp { host, port } => (Transport::Tcp, host.clone(), *port),
            #[cfg(feature = "tls")]
            cli::Broker::Ssl { host, port } => (
                Transport::Tls(mqtt::encryption::create_tls_configuration(
                    matches.insecure,
                    &matches.client_cert,
                    &matches.client_key,
                )?),
                host.clone(),
                *port,
            ),
            // On WebSockets the port is ignored. See https://github.com/bytebeamio/rumqtt/issues/270
            #[cfg(feature = "tls")]
            cli::Broker::WebSocket(url) => (Transport::Ws, url.to_string(), 666),
            #[cfg(feature = "tls")]
            cli::Broker::WebSocketSsl(url) => (
                Transport::Wss(mqtt::encryption::create_tls_configuration(
                    matches.insecure,
                    &matches.client_cert,
                    &matches.client_key,
                )?),
                url.to_string(),
                666,
            ),
        };

        let client_id = matches
            .client_id
            .unwrap_or_else(|| format!("mqttui-{:x}", rand::random::<u32>()));

        let mut mqttoptions = MqttOptions::new(client_id, host, port);
        mqttoptions.set_max_packet_size(usize::MAX, usize::MAX);
        mqttoptions.set_transport(transport);

        if let Some(password) = matches.password {
            let username = matches.username.unwrap();
            mqttoptions.set_credentials(username, password);
        }

        if let Some(SubCommands::CleanRetained { timeout, .. }) = matches.subcommands {
            mqttoptions.set_keep_alive(Duration::from_secs_f32(timeout));
        }

        Client::new(mqttoptions, 10)
    };

    match matches.subcommands {
        Some(SubCommands::CleanRetained { topic, dry_run, .. }) => {
            client.subscribe(topic, QoS::AtLeastOnce)?;
            clean_retained::clean_retained(client, connection, dry_run);
        }
        Some(SubCommands::Log { topic, verbose }) => {
            for topic in topic {
                client.subscribe(topic, QoS::AtLeastOnce)?;
            }
            log::show(connection, verbose);
        }
        Some(SubCommands::Publish {
            topic,
            payload,
            retain,
            verbose,
        }) => {
            client.publish(topic, QoS::AtLeastOnce, retain, payload)?;
            publish::eventloop(client, connection, verbose);
        }
        None => {
            let broker = matches.broker;
            interactive::show(client.clone(), connection, &broker, &matches.topic)?;
            client.disconnect()?;
        }
    }

    Ok(())
}<|MERGE_RESOLUTION|>--- conflicted
+++ resolved
@@ -1,15 +1,9 @@
 #![forbid(unsafe_code)]
 
 use std::time::Duration;
-
 use clap::Parser;
 use cli::SubCommands;
-<<<<<<< HEAD
-=======
-
->>>>>>> e7c34486
 use rumqttc::{self, Client, MqttOptions, QoS, Transport};
-use std::time::Duration;
 
 mod clean_retained;
 mod cli;
